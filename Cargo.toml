[package]
name = "gltf"
version = "1.4.1"
authors = ["David Harvey-Macaulay <alteous@outlook.com>"]
description = "glTF 2.0 loader"
documentation = "https://docs.rs/gltf"
repository = "https://github.com/gltf-rs/gltf"
homepage = "https://github.com/gltf-rs/gltf"
readme = "README.md"
keywords = ["glTF", "3D", "asset", "model", "scene"]
license = "MIT OR Apache-2.0"
include = ["**/*.rs", "Cargo.toml", "LICENSE-*"]
edition = "2021"
rust-version = "1.61"

[badges]
travis-ci = { repository = "gltf-rs/gltf" }

[workspace]
members = ["gltf-derive", "gltf-json"]

[dev-dependencies]
approx = "0.5"

[dependencies]
base64 = { optional = true, version = "0.13" }
byteorder = "1.3"
<<<<<<< HEAD
gltf-json = { path = "gltf-json", version = "1.4.0" }
=======
gltf-json = { path = "gltf-json", version = "=1.4.1" }
lazy_static = "1"
>>>>>>> 0f1e94f5
urlencoding = { optional = true, version = "2.1" }
serde_json = { features = ["raw_value"], version = "1.0" }

[dependencies.image]
default-features = false
features = ["jpeg", "png"]
optional = true
version = "0.25"

[features]
default = ["import", "utils", "names"]
allow_empty_texture = ["gltf-json/allow_empty_texture"]
extensions = ["gltf-json/extensions"]
extras = ["gltf-json/extras"]
names = ["gltf-json/names"]
utils = []
import = ["base64", "image", "urlencoding"]
KHR_lights_punctual = ["gltf-json/KHR_lights_punctual"]
KHR_materials_pbrSpecularGlossiness = ["gltf-json/KHR_materials_pbrSpecularGlossiness"]
KHR_materials_unlit = ["gltf-json/KHR_materials_unlit"]
KHR_texture_transform = ["gltf-json/KHR_texture_transform"]
KHR_materials_transmission = ["gltf-json/KHR_materials_transmission"]
KHR_materials_ior = ["gltf-json/KHR_materials_ior"]
KHR_materials_variants = ["gltf-json/KHR_materials_variants"]
KHR_materials_volume = ["gltf-json/KHR_materials_volume"]
KHR_materials_specular = ["gltf-json/KHR_materials_specular"]
KHR_materials_emissive_strength = ["gltf-json/KHR_materials_emissive_strength"]
guess_mime_type = []

[[example]]
name = "gltf-display"
path = "examples/display/main.rs"

[[example]]
name = "gltf-export"
path = "examples/export/main.rs"

[[example]]
name = "gltf-roundtrip"
path = "examples/roundtrip/main.rs"

[[example]]
name = "gltf-tree"
path = "examples/tree/main.rs"

[package.metadata.docs.rs]
all-features = true
rustdoc-args = ["--cfg", "docsrs"]<|MERGE_RESOLUTION|>--- conflicted
+++ resolved
@@ -25,12 +25,7 @@
 [dependencies]
 base64 = { optional = true, version = "0.13" }
 byteorder = "1.3"
-<<<<<<< HEAD
-gltf-json = { path = "gltf-json", version = "1.4.0" }
-=======
 gltf-json = { path = "gltf-json", version = "=1.4.1" }
-lazy_static = "1"
->>>>>>> 0f1e94f5
 urlencoding = { optional = true, version = "2.1" }
 serde_json = { features = ["raw_value"], version = "1.0" }
 
