--- conflicted
+++ resolved
@@ -7,13 +7,10 @@
 pub const VALID_MIME_TYPES: &[&str] = &[
     "image/jpeg",
     "image/png",
-<<<<<<< HEAD
     #[cfg(feature = "KHR_texture_basisu")]
     "image/ktx2",
-=======
     #[cfg(feature = "EXT_texture_webp")]
     "image/webp",
->>>>>>> 5708ce99
 ];
 
 /// Image data used to create a texture.
