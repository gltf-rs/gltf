--- conflicted
+++ resolved
@@ -1,13 +1,8 @@
 #[cfg(any(feature = "KHR_texture_transform", feature = "EXT_texture_webp"))]
 use crate::{extras::Extras, validation::Validate};
-<<<<<<< HEAD
-#[cfg(feature = "KHR_texture_basisu")]
-use crate::{image, Index};
-=======
-#[cfg(feature = "EXT_texture_webp")]
+#[cfg(any(feature = "KHR_texture_basisu", feature = "EXT_texture_webp"))]
 use crate::{image, Index};
 
->>>>>>> 5708ce99
 use gltf_derive::Validate;
 use serde_derive::{Deserialize, Serialize};
 #[cfg(feature = "extensions")]
@@ -24,13 +19,13 @@
 /// A texture and its sampler.
 #[derive(Clone, Debug, Default, Deserialize, Serialize, Validate)]
 pub struct Texture {
+    #[cfg(feature = "extensions")]
+    #[serde(default, flatten)]
+    pub others: Map<String, Value>,
+
     #[cfg(feature = "KHR_texture_basisu")]
     #[serde(default, rename = "KHR_texture_basisu", skip_serializing_if = "Option::is_none")]
     pub texture_basisu: Option<TextureBasisu>,
-
-    #[cfg(feature = "extensions")]
-    #[serde(default, flatten)]
-    pub others: Map<String, Value>,
 
     #[cfg(feature = "EXT_texture_webp")]
     #[serde(
@@ -48,6 +43,14 @@
     pub source: Index<image::Image>,
 }
 
+#[cfg(feature = "KHR_texture_basisu")]
+#[derive(Clone, Debug, Default, Deserialize, Serialize, Validate)]
+#[serde(default, rename_all = "camelCase")]
+pub struct TextureBasisu {
+    /// The index of the image used by this texture.
+    pub source: Option<Index<image::Image>>,
+}
+
 #[derive(Clone, Debug, Default, Deserialize, Serialize, Validate)]
 /// Reference to a `Texture`.
 pub struct Info {
@@ -61,14 +64,6 @@
     #[cfg(feature = "extensions")]
     #[serde(default, flatten)]
     pub others: Map<String, Value>,
-}
-
-#[cfg(feature = "KHR_texture_basisu")]
-#[derive(Clone, Debug, Default, Deserialize, Serialize, Validate)]
-#[serde(default, rename_all = "camelCase")]
-pub struct TextureBasisu {
-    /// The index of the image used by this texture.
-    pub source: Option<Index<image::Image>>,
 }
 
 /// Many techniques can be used to optimize resource usage for a 3d scene.
