/// Contains `Accessor` and other related data structures.
pub mod accessor;

/// Contains `Animation` and other related data structures.
pub mod animation;

/// Contains `Asset` metadata.
pub mod asset;

/// Contains `Buffer`, `View`, and other related data structures.
pub mod buffer;

/// Contains `Camera` and other related data structures.
pub mod camera;

/// Contains `Image` and other related data structures.
pub mod image;

/// Contains `Material` and other related data structures.
pub mod material;

/// Contains `Mesh` and other related data structures.
pub mod mesh;

/// Contains `Root`.
pub mod root;

/// Contains `Scene`, `Node`, and other related data structures.
pub mod scene;

/// Contains `Skin` and other related data structures.
pub mod skin;

/// Contains `Texture`, `Sampler`, and other related data structures.
pub mod texture;

pub use self::root::Root;

/// Names of glTF 2.0 extensions enabled by the user.
pub const ENABLED_EXTENSIONS: &[&str] = &[
    #[cfg(feature = "KHR_lights_punctual")]
    "KHR_lights_punctual",
    #[cfg(feature = "KHR_materials_pbrSpecularGlossiness")]
    "KHR_materials_pbrSpecularGlossiness",
    #[cfg(feature = "KHR_materials_unlit")]
    "KHR_materials_unlit",
    #[cfg(feature = "KHR_texture_transform")]
    "KHR_texture_transform",
    #[cfg(feature = "KHR_materials_transmission")]
    "KHR_materials_transmission",
    #[cfg(feature = "KHR_materials_ior")]
    "KHR_materials_ior",
<<<<<<< HEAD
    #[cfg(feature = "EXT_texture_webp")]
    "EXT_texture_webp",
=======
    #[cfg(feature = "KHR_materials_emissive_strength")]
    "KHR_materials_emissive_strength",
    // Allowlisted texture extensions. Processing is delegated to the user.
    #[cfg(feature = "allow_empty_texture")]
    "KHR_texture_basisu",
    #[cfg(feature = "allow_empty_texture")]
    "EXT_texture_webp",
    #[cfg(feature = "allow_empty_texture")]
    "MSFT_texture_dds",
>>>>>>> 0f1e94f5
];

/// Names of glTF 2.0 extensions supported by the library.
pub const SUPPORTED_EXTENSIONS: &[&str] = &[
    "KHR_lights_punctual",
    "KHR_materials_pbrSpecularGlossiness",
    "KHR_materials_unlit",
    "KHR_texture_transform",
    "KHR_materials_transmission",
    "KHR_materials_ior",
<<<<<<< HEAD
    "EXT_texture_webp",
=======
    "KHR_materials_emissive_strength",
>>>>>>> 0f1e94f5
];<|MERGE_RESOLUTION|>--- conflicted
+++ resolved
@@ -50,20 +50,15 @@
     "KHR_materials_transmission",
     #[cfg(feature = "KHR_materials_ior")]
     "KHR_materials_ior",
-<<<<<<< HEAD
-    #[cfg(feature = "EXT_texture_webp")]
-    "EXT_texture_webp",
-=======
     #[cfg(feature = "KHR_materials_emissive_strength")]
     "KHR_materials_emissive_strength",
     // Allowlisted texture extensions. Processing is delegated to the user.
     #[cfg(feature = "allow_empty_texture")]
     "KHR_texture_basisu",
-    #[cfg(feature = "allow_empty_texture")]
+    #[cfg(feature = "EXT_texture_webp")]
     "EXT_texture_webp",
     #[cfg(feature = "allow_empty_texture")]
     "MSFT_texture_dds",
->>>>>>> 0f1e94f5
 ];
 
 /// Names of glTF 2.0 extensions supported by the library.
@@ -74,9 +69,6 @@
     "KHR_texture_transform",
     "KHR_materials_transmission",
     "KHR_materials_ior",
-<<<<<<< HEAD
+    "KHR_materials_emissive_strength",
     "EXT_texture_webp",
-=======
-    "KHR_materials_emissive_strength",
->>>>>>> 0f1e94f5
 ];