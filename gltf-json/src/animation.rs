use crate::validation::{Checked, Error, Validate};
use crate::{accessor, extensions, scene, Extras, Index, Path, Root};
use gltf_derive::Validate;
use serde::{de, ser};
use serde_derive::{Deserialize, Serialize};
use std::fmt;

/// All valid animation interpolation algorithms.
pub const VALID_INTERPOLATIONS: &[&str] = &["LINEAR", "STEP", "CUBICSPLINE"];

/// All valid animation property names.
pub const VALID_PROPERTIES: &[&str] = &["translation", "rotation", "scale", "weights"];

/// Specifies an interpolation algorithm.
#[derive(Clone, Copy, Debug, Eq, PartialEq, Deserialize)]
pub enum Interpolation {
    /// Linear interpolation.
    ///
    /// The animated values are linearly interpolated between keyframes.
    /// When targeting a rotation, spherical linear interpolation (slerp) should be
    /// used to interpolate quaternions. The number output of elements must equal
    /// the number of input elements.
    Linear = 1,

    /// Step interpolation.
    ///
    /// The animated values remain constant to the output of the first keyframe,
    /// until the next keyframe. The number of output elements must equal the number
    /// of input elements.
    Step,

    /// Cubic spline interpolation.
    ///
    /// The animation's interpolation is computed using a cubic spline with specified
    /// tangents. The number of output elements must equal three times the number of
    /// input elements. For each input element, the output stores three elements, an
    /// in-tangent, a spline vertex, and an out-tangent. There must be at least two
    /// keyframes when using this interpolation
    CubicSpline,
}

/// Specifies a property to animate.
#[derive(Clone, Copy, Debug, Eq, PartialEq, Deserialize)]
pub enum Property {
    /// XYZ translation vector.
    Translation = 1,
    /// XYZW rotation quaternion.
    Rotation,
    /// XYZ scale vector.
    Scale,
    /// Weights of morph targets.
    MorphTargetWeights,
}

/// A keyframe animation.
#[derive(Clone, Debug, Deserialize, Serialize, PartialEq)]
pub struct Animation {
    /// Extension specific data.
    #[serde(default, skip_serializing_if = "Option::is_none")]
    pub extensions: Option<extensions::animation::Animation>,

    /// Optional application specific data.
    #[serde(default)]
    #[cfg_attr(feature = "extras", serde(skip_serializing_if = "Option::is_none"))]
    #[cfg_attr(not(feature = "extras"), serde(skip_serializing))]
    pub extras: Extras,

    /// An array of channels, each of which targets an animation's sampler at a
    /// node's property.
    ///
    /// Different channels of the same animation must not have equal targets.
    #[serde(skip_serializing_if = "Vec::is_empty")]
    pub channels: Vec<Channel>,

    /// Optional user-defined name for this object.
    #[cfg(feature = "names")]
    #[cfg_attr(feature = "names", serde(skip_serializing_if = "Option::is_none"))]
    pub name: Option<String>,

    /// An array of samplers that combine input and output accessors with an
    /// interpolation algorithm to define a keyframe graph (but not its target).
    #[serde(skip_serializing_if = "Vec::is_empty")]
    pub samplers: Vec<Sampler>,
}

/// Targets an animation's sampler at a node's property.
#[derive(Clone, Debug, Deserialize, Serialize, PartialEq)]
pub struct Channel {
    /// The index of a sampler in this animation used to compute the value for the
    /// target.
    pub sampler: Index<Sampler>,

    /// The index of the node and TRS property to target.
    pub target: Target,

    /// Extension specific data.
    #[serde(default, skip_serializing_if = "Option::is_none")]
    pub extensions: Option<extensions::animation::Channel>,

    /// Optional application specific data.
    #[serde(default)]
    #[cfg_attr(feature = "extras", serde(skip_serializing_if = "Option::is_none"))]
    #[cfg_attr(not(feature = "extras"), serde(skip_serializing))]
    pub extras: Extras,
}

<<<<<<< HEAD
/// The index of the node and TRS property that an animation channel targets.
#[derive(Clone, Debug, Deserialize, Serialize, Validate, PartialEq)]
=======
fn node_default() -> Index<scene::Node> {
    Index::new(u32::MAX)
}

fn node_is_empty(node: &Index<scene::Node>) -> bool {
    node.value() == u32::MAX as usize
}

fn node_validate<P, R>(node: &Index<scene::Node>, root: &Root, path: P, report: &mut R)
where
    P: Fn() -> Path,
    R: FnMut(&dyn Fn() -> Path, Error),
{
    if cfg!(feature = "allow_empty_animation_target_node") {
        if !node_is_empty(node) {
            node.validate(root, path, report);
        }
    } else if node_is_empty(node) {
        report(&path, Error::Missing);
    } else {
        node.validate(root, &path, report);
    }
}

/// Selects the target of an animation channel.
#[derive(Clone, Debug, Deserialize, Serialize)]
>>>>>>> 88e719d5
pub struct Target {
    /// Extension specific data.
    #[serde(default, skip_serializing_if = "Option::is_none")]
    pub extensions: Option<extensions::animation::Target>,

    /// Optional application specific data.
    #[serde(default)]
    #[cfg_attr(feature = "extras", serde(skip_serializing_if = "Option::is_none"))]
    #[cfg_attr(not(feature = "extras"), serde(skip_serializing))]
    pub extras: Extras,

    /// The index of the node to target.
    #[serde(default = "node_default", skip_serializing_if = "node_is_empty")]
    pub node: Index<scene::Node>,

    /// The name of the node's property to modify or the 'weights' of the
    /// morph targets it instantiates.
    pub path: Checked<Property>,
}

impl Validate for Target {
    fn validate<P, R>(&self, root: &Root, path: P, report: &mut R)
    where
        P: Fn() -> Path,
        R: FnMut(&dyn Fn() -> Path, Error),
    {
        self.extensions
            .validate(root, || path().field("extensions"), report);
        node_validate(&self.node, root, || path().field("node"), report);
        self.path.validate(root, || path().field("path"), report);
    }
}

/// Defines a keyframe graph but not its target.
#[derive(Clone, Debug, Deserialize, Serialize, Validate, PartialEq)]
pub struct Sampler {
    /// Extension specific data.
    #[serde(default, skip_serializing_if = "Option::is_none")]
    pub extensions: Option<extensions::animation::Sampler>,

    /// Optional application specific data.
    #[serde(default)]
    #[cfg_attr(feature = "extras", serde(skip_serializing_if = "Option::is_none"))]
    #[cfg_attr(not(feature = "extras"), serde(skip_serializing))]
    pub extras: Extras,

    /// The index of an accessor containing keyframe input values, e.g., time.
    pub input: Index<accessor::Accessor>,

    /// The interpolation algorithm.
    #[serde(default)]
    pub interpolation: Checked<Interpolation>,

    /// The index of an accessor containing keyframe output values.
    pub output: Index<accessor::Accessor>,
}

impl Validate for Animation {
    fn validate<P, R>(&self, root: &Root, path: P, report: &mut R)
    where
        P: Fn() -> Path,
        R: FnMut(&dyn Fn() -> Path, Error),
    {
        self.samplers
            .validate(root, || path().field("samplers"), report);
        for (index, channel) in self.channels.iter().enumerate() {
            if channel.sampler.value() >= self.samplers.len() {
                let path = || path().field("channels").index(index).field("sampler");
                report(&path, Error::IndexOutOfBounds);
            }
        }
    }
}

impl Default for Interpolation {
    fn default() -> Self {
        Interpolation::Linear
    }
}

impl<'de> de::Deserialize<'de> for Checked<Interpolation> {
    fn deserialize<D>(deserializer: D) -> Result<Self, D::Error>
    where
        D: de::Deserializer<'de>,
    {
        struct Visitor;
        impl<'de> de::Visitor<'de> for Visitor {
            type Value = Checked<Interpolation>;

            fn expecting(&self, f: &mut fmt::Formatter) -> fmt::Result {
                write!(f, "any of: {:?}", VALID_INTERPOLATIONS)
            }

            fn visit_str<E>(self, value: &str) -> Result<Self::Value, E>
            where
                E: de::Error,
            {
                use self::Interpolation::*;
                use crate::validation::Checked::*;
                Ok(match value {
                    "LINEAR" => Valid(Linear),
                    "STEP" => Valid(Step),
                    "CUBICSPLINE" => Valid(CubicSpline),
                    _ => Invalid,
                })
            }
        }
        deserializer.deserialize_str(Visitor)
    }
}

impl ser::Serialize for Interpolation {
    fn serialize<S>(&self, serializer: S) -> Result<S::Ok, S::Error>
    where
        S: ser::Serializer,
    {
        serializer.serialize_str(match *self {
            Interpolation::Linear => "LINEAR",
            Interpolation::Step => "STEP",
            Interpolation::CubicSpline => "CUBICSPLINE",
        })
    }
}

impl<'de> de::Deserialize<'de> for Checked<Property> {
    fn deserialize<D>(deserializer: D) -> Result<Self, D::Error>
    where
        D: de::Deserializer<'de>,
    {
        struct Visitor;
        impl<'de> de::Visitor<'de> for Visitor {
            type Value = Checked<Property>;

            fn expecting(&self, f: &mut fmt::Formatter) -> fmt::Result {
                write!(f, "any of: {:?}", VALID_PROPERTIES)
            }

            fn visit_str<E>(self, value: &str) -> Result<Self::Value, E>
            where
                E: de::Error,
            {
                use self::Property::*;
                use crate::validation::Checked::*;
                Ok(match value {
                    "translation" => Valid(Translation),
                    "rotation" => Valid(Rotation),
                    "scale" => Valid(Scale),
                    "weights" => Valid(MorphTargetWeights),
                    _ => Invalid,
                })
            }
        }
        deserializer.deserialize_str(Visitor)
    }
}

impl ser::Serialize for Property {
    fn serialize<S>(&self, serializer: S) -> Result<S::Ok, S::Error>
    where
        S: ser::Serializer,
    {
        serializer.serialize_str(match *self {
            Property::Translation => "translation",
            Property::Rotation => "rotation",
            Property::Scale => "scale",
            Property::MorphTargetWeights => "weights",
        })
    }
}<|MERGE_RESOLUTION|>--- conflicted
+++ resolved
@@ -104,10 +104,6 @@
     pub extras: Extras,
 }
 
-<<<<<<< HEAD
-/// The index of the node and TRS property that an animation channel targets.
-#[derive(Clone, Debug, Deserialize, Serialize, Validate, PartialEq)]
-=======
 fn node_default() -> Index<scene::Node> {
     Index::new(u32::MAX)
 }
@@ -133,8 +129,7 @@
 }
 
 /// Selects the target of an animation channel.
-#[derive(Clone, Debug, Deserialize, Serialize)]
->>>>>>> 88e719d5
+#[derive(Clone, Debug, Deserialize, PartialEq, Serialize)]
 pub struct Target {
     /// Extension specific data.
     #[serde(default, skip_serializing_if = "Option::is_none")]
